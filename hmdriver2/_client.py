# -*- coding: utf-8 -*-

import socket
import json
import time
import os
import typing
import subprocess
import hashlib
from datetime import datetime
from functools import cached_property

from . import logger
from .hdc import HdcWrapper
from .proto import HypiumResponse, DriverData
from .exception import InvokeHypiumError, InvokeCaptures


UITEST_SERVICE_PORT = 8012
SOCKET_TIMEOUT = 20


class HmClient:
    """harmony uitest client"""
    def __init__(self, serial: str):
        self.hdc = HdcWrapper(serial)
        self.sock = None

    @cached_property
    def local_port(self):
        fports = self.hdc.list_fport()
        logger.debug(fports) if fports else None

        return self.hdc.forward_port(UITEST_SERVICE_PORT)

    def _rm_local_port(self):
        logger.debug("rm fport local port")
        self.hdc.rm_forward(self.local_port, UITEST_SERVICE_PORT)

    def _connect_sock(self):
        """Create socket and connect to the uiTEST server."""
        self.sock = socket.socket(socket.AF_INET, socket.SOCK_STREAM)
        self.sock.settimeout(SOCKET_TIMEOUT)
        self.sock.connect((("127.0.0.1", self.local_port)))

    def _send_msg(self, msg: typing.Dict):
        """Send an message to the server.
        Example:
            {
                "module": "com.ohos.devicetest.hypiumApiHelper",
                "method": "callHypiumApi",
                "params": {
                    "api": "Driver.create",
                    "this": null,
                    "args": [],
                    "message_type": "hypium"
                },
                "request_id": "20240815161352267072",
                "client": "127.0.0.1"
            }
        """
        msg = json.dumps(msg, ensure_ascii=False, separators=(',', ':'))
        logger.debug(f"sendMsg: {msg}")
        self.sock.sendall(msg.encode('utf-8') + b'\n')

    def _recv_msg(self, buff_size: int = 4096, decode=False, print=True) -> typing.Union[bytearray, str]:
        full_msg = bytearray()
        try:
<<<<<<< HEAD
            full_message = bytearray()
            while True:
                relay = self.sock.recv(buff_size)
                if not relay:
                    break

                full_message.extend(relay)

                if decode:
                    try:
                        decoded_message = full_message.decode()
                        # Validate if it's a complete JSON
                        json.loads(decoded_message)
                        if print:
                            logger.debug(f"recvMsg (complete JSON): {decoded_message}")
                        return decoded_message
                    except (UnicodeDecodeError, json.JSONDecodeError):
                        # Incomplete JSON, continue receiving
                        continue
                else:
                    if print:
                        logger.debug(f"recvMsg (partial): {full_message}")

            # If decode is False, return the full message as bytearray
            return full_message
=======
            # FIXME
            relay = self.sock.recv(buff_size)
            if decode:
                relay = relay.decode()
            if print:
                logger.debug(f"recvMsg: {relay}")
            full_msg = relay
>>>>>>> 9a4a8207

        except (socket.timeout, UnicodeDecodeError) as e:
            logger.warning(e)
            if decode:
                full_msg = ""

        return full_msg

    def invoke(self, api: str, this: str = "Driver#0", args: typing.List = [], method: str = None) -> HypiumResponse:
        """
        Hypium invokes given API method with the specified arguments and handles exceptions.

        Args:
        api (str): The name of the API method to invoke.
        args (List, optional): A list of arguments to pass to the API method. Default is an empty list.

        Returns:
        HypiumResponse: The response from the API call.

        Raises:
        InvokeHypiumError: If the API call returns an exception in the response.
        """

        request_id = datetime.now().strftime("%Y%m%d%H%M%S%f")
<<<<<<< HEAD

        if method is None:
            # When method is None, include 'this' in params
            params = {
                "api": api,
                "this": this,
                "args": args,
                "message_type": "hypium"
            }
        else:
            # When method is specified, 'this' is not needed in params
            params = {
                "api": api,
                "args": args
            }

        msg = {
            "module": "com.ohos.devicetest.hypiumApiHelper",
            "method": method if method else "callHypiumApi",
=======
        params = {
            "api": api,
            "this": this,
            "args": args,
            "message_type": "hypium"
        }

        msg = {
            "module": "com.ohos.devicetest.hypiumApiHelper",
            "method": "callHypiumApi",
>>>>>>> 9a4a8207
            "params": params,
            "request_id": request_id
        }

        self._send_msg(msg)
        raw_data = self._recv_msg(decode=True)
        data = HypiumResponse(**(json.loads(raw_data)))
        if data.exception:
            raise InvokeHypiumError(data.exception)
        return data

    def invoke_captures(self, api: str, args: typing.List = []) -> HypiumResponse:
        request_id = datetime.now().strftime("%Y%m%d%H%M%S%f")
        params = {
            "api": api,
            "args": args
        }

        msg = {
            "module": "com.ohos.devicetest.hypiumApiHelper",
            "method": "Captures",
            "params": params,
            "request_id": request_id
        }

        self._send_msg(msg)
        raw_data = self._recv_msg(decode=True)
        data = HypiumResponse(**(json.loads(raw_data)))
        if data.exception:
            raise InvokeCaptures(data.exception)
        return data

    def start(self):
        logger.info("Start HmClient connection")
        self._init_so_resource()
        self._restart_uitest_service()

        self._connect_sock()

        self._create_hdriver()

    def release(self):
        logger.info(f"Release {self.__class__.__name__} connection")
        try:
            if self.sock:
                self.sock.close()
                self.sock = None

            self._rm_local_port()

        except Exception as e:
            logger.error(f"An error occurred: {e}")

    def _create_hdriver(self) -> DriverData:
        logger.debug("create uitest driver")
        resp: HypiumResponse = self.invoke("Driver.create")  # {"result":"Driver#0"}
        hdriver: DriverData = DriverData(resp.result)
        return hdriver

    def _init_so_resource(self):
        "Initialize the agent.so resource on the device."

        logger.debug("init the agent.so resource on the device.")

        def __get_so_local_path() -> str:
            current_path = os.path.realpath(__file__)
            return os.path.join(os.path.dirname(current_path), "assets", "uitest_agent_v1.1.0.so")

        def __check_device_so_file_exists() -> bool:
            """Check if the agent.so file exists on the device."""
            command = "[ -f /data/local/tmp/agent.so ] && echo 'so exists' || echo 'so not exists'"
            result = self.hdc.shell(command).output.strip()
            return "so exists" in result

        def __get_remote_md5sum() -> str:
            """Get the MD5 checksum of the file on the device."""
            command = "md5sum /data/local/tmp/agent.so"
            data = self.hdc.shell(command).output.strip()
            return data.split()[0]

        def __get_local_md5sum(f: str) -> str:
            """Calculate the MD5 checksum of a local file."""
            hash_md5 = hashlib.md5()
            with open(f, "rb") as f:
                for chunk in iter(lambda: f.read(4096), b""):
                    hash_md5.update(chunk)
            return hash_md5.hexdigest()

        local_path = __get_so_local_path()
        remote_path = "/data/local/tmp/agent.so"

        if __check_device_so_file_exists() and __get_local_md5sum(local_path) == __get_remote_md5sum():
            return
        self.hdc.send_file(local_path, remote_path)
        self.hdc.shell(f"chmod +x {remote_path}")

    def _restart_uitest_service(self):
        """
        Restart the UITest daemon.

        Note: 'hdc shell aa test' will also start a uitest daemon.
        $ hdc shell ps -ef |grep uitest
        shell        44306     1 25 11:03:37 ?    00:00:16 uitest start-daemon singleness
        shell        44416     1 2 11:03:42 ?     00:00:01 uitest start-daemon com.hmtest.uitest@4x9@1"
        """
        try:
            result = self.hdc.shell("ps -ef").output.strip()
            lines = result.splitlines()
            filtered_lines = [line for line in lines if 'uitest' in line and 'singleness' in line]

            for line in filtered_lines:
                if 'uitest start-daemon singleness' in line:
                    parts = line.split()
                    pid = parts[1]
                    self.hdc.shell(f"kill -9 {pid}")
                    logger.debug(f"Killed uitest process with PID {pid}")

            self.hdc.shell("uitest start-daemon singleness")
            time.sleep(.5)

        except subprocess.CalledProcessError as e:
            logger.error(f"An error occurred: {e}")<|MERGE_RESOLUTION|>--- conflicted
+++ resolved
@@ -66,33 +66,6 @@
     def _recv_msg(self, buff_size: int = 4096, decode=False, print=True) -> typing.Union[bytearray, str]:
         full_msg = bytearray()
         try:
-<<<<<<< HEAD
-            full_message = bytearray()
-            while True:
-                relay = self.sock.recv(buff_size)
-                if not relay:
-                    break
-
-                full_message.extend(relay)
-
-                if decode:
-                    try:
-                        decoded_message = full_message.decode()
-                        # Validate if it's a complete JSON
-                        json.loads(decoded_message)
-                        if print:
-                            logger.debug(f"recvMsg (complete JSON): {decoded_message}")
-                        return decoded_message
-                    except (UnicodeDecodeError, json.JSONDecodeError):
-                        # Incomplete JSON, continue receiving
-                        continue
-                else:
-                    if print:
-                        logger.debug(f"recvMsg (partial): {full_message}")
-
-            # If decode is False, return the full message as bytearray
-            return full_message
-=======
             # FIXME
             relay = self.sock.recv(buff_size)
             if decode:
@@ -100,7 +73,6 @@
             if print:
                 logger.debug(f"recvMsg: {relay}")
             full_msg = relay
->>>>>>> 9a4a8207
 
         except (socket.timeout, UnicodeDecodeError) as e:
             logger.warning(e)
@@ -109,7 +81,7 @@
 
         return full_msg
 
-    def invoke(self, api: str, this: str = "Driver#0", args: typing.List = [], method: str = None) -> HypiumResponse:
+    def invoke(self, api: str, this: str = "Driver#0", args: typing.List = []) -> HypiumResponse:
         """
         Hypium invokes given API method with the specified arguments and handles exceptions.
 
@@ -125,27 +97,6 @@
         """
 
         request_id = datetime.now().strftime("%Y%m%d%H%M%S%f")
-<<<<<<< HEAD
-
-        if method is None:
-            # When method is None, include 'this' in params
-            params = {
-                "api": api,
-                "this": this,
-                "args": args,
-                "message_type": "hypium"
-            }
-        else:
-            # When method is specified, 'this' is not needed in params
-            params = {
-                "api": api,
-                "args": args
-            }
-
-        msg = {
-            "module": "com.ohos.devicetest.hypiumApiHelper",
-            "method": method if method else "callHypiumApi",
-=======
         params = {
             "api": api,
             "this": this,
@@ -156,7 +107,6 @@
         msg = {
             "module": "com.ohos.devicetest.hypiumApiHelper",
             "method": "callHypiumApi",
->>>>>>> 9a4a8207
             "params": params,
             "request_id": request_id
         }
